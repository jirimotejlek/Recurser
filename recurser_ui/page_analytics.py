--- conflicted
+++ resolved
@@ -6,30 +6,50 @@
 import requests
 import streamlit as st
 
-<<<<<<< HEAD
+SEARCH_ENGINE = os.getenv("SEARCH_ENGINE", "search-engine")
+SEARCH_ENGINE_PORT = os.getenv("SEARCH_ENGINE_PORT", "5150")
+SCRAPER = os.getenv("SCRAPER", "scraper")
+SCRAPER_PORT = os.getenv("SCRAPER_PORT", "5200")
+OPTIMIZER = os.getenv("OPTIMIZER", "optimizer")
+OPTIMIZER_PORT = os.getenv("OPTIMIZER_PORT", "5050")
+LLM_DISPATCHER = os.getenv("LLM_DISPATCHER", "llm-dispatcher")
+LLM_DISPATCHER_PORT = os.getenv("LLM_DISPATCHER_PORT", "5100")
+RAG_BUILDER = os.getenv("RAG_BUILDER", "rag-builder")
+RAG_BUILDER_PORT = os.getenv("RAG_BUILDER_PORT", "5300")
+
 
 def streamlit_page():
     st.title("📊 Analytics Dashboard")
     st.markdown("Monitor system performance, query statistics, and service health.")
 
-    # Temporarily simplified system status
+    # System Overview
     st.header("🔧 System Overview")
-    st.info("System status monitoring temporarily disabled for debugging")
-
-    # Performance Testing
-    st.header("🧪 Performance Testing")
-
-    col1, col2 = st.columns(2)
-
+
+    # Quick Health Status
+    col1, col2, col3, col4 = st.columns(4)
     with col1:
-        st.subheader("Search Engine Test")
-        if st.button("Test Web Search"):
-            with st.spinner("Testing search engine..."):
+        st.metric("Search Engine", "🟢 Online")
+    with col2:
+        st.metric("Scraper", "🟢 Online")
+    with col3:
+        st.metric("RAG Builder", "🟢 Online")
+    with col4:
+        st.metric("LLM Dispatcher", "🟢 Online")
+
+    # Service Testing Section
+    st.header("🧪 Service Testing")
+
+    # First row of tests
+    cols = st.columns(3)
+
+    with cols[0]:
+        if st.button("Test web search", use_container_width=True):
+            with st.spinner("Searching..."):
                 try:
                     start_time = time.time()
                     response = requests.post(
-                        "http://search-engine:5150/query",
-                        timeout=30,
+                        f"http://{SEARCH_ENGINE}:{SEARCH_ENGINE_PORT}/query",
+                        timeout=60,
                         json={"search_query": "What is the capital of France?"},
                     )
                     end_time = time.time()
@@ -40,49 +60,126 @@
                             f"✅ Search successful in {end_time - start_time:.2f}s"
                         )
                         st.write(f"**Results found:** {data.get('result_count', 0)}")
-                        st.write(f"**Provider:** {data.get('provider', 'Unknown')}")
-
-                        # Show first result
-                        results = data.get("response", [])
-                        if results:
-                            st.write("**First result:**")
-                            first_result = results[0]
-                            if isinstance(first_result, dict):
-                                st.write(
-                                    f"Title: {first_result.get('title', 'No title')}"
-                                )
-                                st.write(f"URL: {first_result.get('link', 'No URL')}")
-                            else:
-                                st.write(str(first_result))
-                    else:
-                        st.error(f"❌ Search failed: {response.status_code}")
-                except Exception as e:
-                    st.error(f"❌ Test failed: {str(e)}")
-
-    with col2:
-        st.subheader("LLM Dispatcher Test")
-        if st.button("Test LLM"):
-            with st.spinner("Testing LLM dispatcher..."):
+                        if "response" in data and len(data["response"]) > 0:
+                            st.write(
+                                f"**First result:** {data['response'][0].get('title', 'No title')}"
+                            )
+                    else:
+                        st.error(f"❌ Error: HTTP {response.status_code}")
+                except Exception as e:
+                    st.error(f"❌ Error: {str(e)}")
+
+    with cols[1]:
+        if st.button("Test web scraper", use_container_width=True):
+            with st.spinner("Scraping..."):
                 try:
                     start_time = time.time()
                     response = requests.post(
-                        "http://llm-dispatcher:5100/query",
+                        f"http://{SCRAPER}:{SCRAPER_PORT}/scrape",
                         timeout=60,
-                        json={"prompt": "Say 'Hello, I'm working!' and nothing else."},
-                    )
-                    end_time = time.time()
-
-                    if response.status_code == 200:
-                        data = response.json()
-                        st.success(
-                            f"✅ LLM test successful in {end_time - start_time:.2f}s"
-                        )
-                        st.write(f"**Response:** {data.get('response', 'No response')}")
-                        st.write(f"**Model:** {data.get('model', 'Unknown')}")
-                    else:
-                        st.error(f"❌ LLM test failed: {response.status_code}")
-                except Exception as e:
-                    st.error(f"❌ Test failed: {str(e)}")
+                        json={"url": "https://www.google.com"},
+                    )
+                    end_time = time.time()
+
+                    if response.status_code == 200:
+                        data = response.json()
+                        st.success(
+                            f"✅ Scraping successful in {end_time - start_time:.2f}s"
+                        )
+                        if "response" in data:
+                            st.write(
+                                f"**Content length:** {len(data['response'])} characters"
+                            )
+                    else:
+                        st.error(f"❌ Error: HTTP {response.status_code}")
+                except Exception as e:
+                    st.error(f"❌ Error: {str(e)}")
+
+    with cols[2]:
+        if st.button("Test optimizer", use_container_width=True):
+            with st.spinner("Testing..."):
+                try:
+                    start_time = time.time()
+                    response = requests.get(
+                        f"http://{OPTIMIZER}:{OPTIMIZER_PORT}/health", timeout=60
+                    )
+                    end_time = time.time()
+
+                    if response.status_code == 200:
+                        data = response.json()
+                        st.success(
+                            f"✅ Optimizer healthy in {end_time - start_time:.2f}s"
+                        )
+                        st.write(f"**Status:** {data.get('status', 'Unknown')}")
+                    else:
+                        st.error(f"❌ Error: HTTP {response.status_code}")
+                except Exception as e:
+                    st.error(f"❌ Error: {str(e)}")
+
+    # Second row of tests
+    cols = st.columns(3)
+
+    with cols[0]:
+        if st.button("Test LLM dispatcher", use_container_width=True):
+            with st.spinner("Testing..."):
+                try:
+                    start_time = time.time()
+                    response = requests.get(
+                        f"http://{LLM_DISPATCHER}:{LLM_DISPATCHER_PORT}/health",
+                        timeout=60,
+                    )
+                    end_time = time.time()
+
+                    if response.status_code == 200:
+                        data = response.json()
+                        st.success(
+                            f"✅ LLM Dispatcher healthy in {end_time - start_time:.2f}s"
+                        )
+                        st.write(f"**Status:** {data.get('status', 'Unknown')}")
+                    else:
+                        st.error(f"❌ Error: HTTP {response.status_code}")
+                except Exception as e:
+                    st.error(f"❌ Error: {str(e)}")
+
+    with cols[1]:
+        if st.button("Test RAG builder", use_container_width=True):
+            with st.spinner("Testing..."):
+                try:
+                    start_time = time.time()
+                    response = requests.get(
+                        f"http://{RAG_BUILDER}:{RAG_BUILDER_PORT}/health", timeout=60
+                    )
+                    end_time = time.time()
+
+                    if response.status_code == 200:
+                        data = response.json()
+                        st.success(
+                            f"✅ RAG Builder healthy in {end_time - start_time:.2f}s"
+                        )
+                        st.write(f"**Status:** {data.get('status', 'Unknown')}")
+                    else:
+                        st.error(f"❌ Error: HTTP {response.status_code}")
+                except Exception as e:
+                    st.error(f"❌ Error: {str(e)}")
+
+    with cols[2]:
+        if st.button("Test ChromaDB", use_container_width=True):
+            with st.spinner("Testing..."):
+                try:
+                    start_time = time.time()
+                    response = requests.get(
+                        "http://chromadb:8000/api/v2/heartbeat", timeout=60
+                    )
+                    end_time = time.time()
+
+                    if response.status_code == 200:
+                        st.success(
+                            f"✅ ChromaDB healthy in {end_time - start_time:.2f}s"
+                        )
+                    else:
+                        st.error(f"❌ Error: HTTP {response.status_code}")
+                except Exception as e:
+                    st.error(f"❌ Error: {str(e)}")
 
     # System Information
     st.header("ℹ️ System Information")
@@ -97,6 +194,8 @@
             "CHROMA_PORT": os.getenv("CHROMA_PORT", "Not set"),
             "OPTIMIZER_HOST": os.getenv("OPTIMIZER_HOST", "Not set"),
             "SEARCH_ENGINE": os.getenv("SEARCH_ENGINE", "Not set"),
+            "SCRAPER": os.getenv("SCRAPER", "Not set"),
+            "RAG_BUILDER": os.getenv("RAG_BUILDER", "Not set"),
         }
 
         for key, value in env_vars.items():
@@ -107,6 +206,8 @@
         endpoints = {
             "Optimizer": "http://optimizer:5050",
             "Search Engine": "http://search-engine:5150",
+            "Scraper": "http://scraper:5200",
+            "RAG Builder": "http://rag-builder:5300",
             "LLM Dispatcher": "http://llm-dispatcher:5100",
             "ChromaDB": "http://chromadb:8000",
         }
@@ -121,83 +222,4 @@
 
     # Footer
     st.markdown("---")
-    st.caption(f"Last updated: {datetime.now().strftime('%Y-%m-%d %H:%M:%S')}")
-=======
-SEARCH_ENGINE = os.getenv('SEARCH_ENGINE', 'search-engine')
-SEARCH_ENGINE_PORT = os.getenv('SEARCH_ENGINE_PORT', '5150')
-SCRAPER = os.getenv('SCRAPER', 'scraper')
-SCRAPER_PORT = os.getenv('SCRAPER_PORT', '5200')
-OPTIMIZER = os.getenv('OPTIMIZER', 'optimizer')
-OPTIMIZER_PORT = os.getenv('OPTIMIZER_PORT', '5050')
-LLM_DISPATCHER = os.getenv('LLM_DISPATCHER', 'api')
-LLM_DISPATCHER_PORT = os.getenv('LLM_DISPATCHER_PORT', '5100')
-
-
-def streamlit_page():
-    st.title("📊 Analytics Dashboard")
-    # Arrange buttons in a 3-column grid
-    cols = st.columns(3)
-
-    # First row
-    with cols[0]:
-        if st.button("Test web search", use_container_width=True):
-            with st.spinner("Searching..."):
-                response = requests.post(f"http://{SEARCH_ENGINE}:{SEARCH_ENGINE_PORT}/query", timeout=60, json={"search_query": "What is the capital of France?"})
-                data = response.json()
-                if 'response' in data:
-                    if len(data['response']) > 0 and data['response'][0]['title']:
-                        st.success("Web search is healthy")
-                    else:
-                        st.error(f"❌ Error: {'Web search is not healthy'}")
-                else:
-                    st.error(f"❌ Error: {'Unknown error'}")
-    with cols[1]:
-        if st.button("Test web scraper", use_container_width=True):
-            with st.spinner("Searching..."):
-                response = requests.post(f"http://{SCRAPER}:{SCRAPER_PORT}/scrape", timeout=60, json={"url": "https://www.google.com"})
-                st.write(response)
-                data = response.json()
-                if 'response' in data:
-                    st.write(data['response'])
-                else:
-                    st.error(f"❌ Error: {'Unknown error'}")
-    with cols[2]:
-        if st.button("Test optimizer", use_container_width=True):
-            with st.spinner("Optimizing..."):
-                response = requests.get(f"http://{OPTIMIZER}:{OPTIMIZER_PORT}/health", timeout=60)
-                response = response.json()
-                if response['status'] == 'healthy':
-                    st.success("Optimizer is healthy")  
-                else:
-                    st.error(f"❌ Error: {'Optimizer is not healthy'}")
-
-    cols = st.columns(3)
-    # Second row
-    with cols[0]:
-        if st.button("Test llm dispatcher", use_container_width=True):
-            with st.spinner("Testing..."):
-                response = requests.get(f"http://{LLM_DISPATCHER}:{LLM_DISPATCHER_PORT}/health", timeout=60)
-                response = response.json()
-                if response['status'] == 'healthy':
-                    st.success("LLM Dispatcher is healthy")
-                else:
-                    st.error(f"❌ Error: {'LLM Dispatcher is not healthy'}")
-    with cols[1]:
-        if st.button("Test chromadb", use_container_width=True):
-            with st.spinner("Testing..."):
-                response = requests.get(f"http://{LLM_DISPATCHER}:{LLM_DISPATCHER_PORT}/health", timeout=60)
-                response = response.json()
-                if response['services']["chromadb"] == 'up':
-                    st.success("Chromadb is healthy")
-                else:
-                    st.error(f"❌ Error: {'Chromadb is not healthy'}")
-    with cols[2]:
-        if st.button("Test LLM", use_container_width=True):
-            with st.spinner("Testing..."):
-                response = requests.get(f"http://{LLM_DISPATCHER}:{LLM_DISPATCHER_PORT}/health", timeout=60)
-                response = response.json()
-                if response['services']["llm"] == 'up':
-                    st.success("Ollama is healthy")
-                else:
-                    st.error(f"❌ Error: {'LLM is not healthy'}")
->>>>>>> 9b5d39e0
+    st.caption(f"Last updated: {datetime.now().strftime('%Y-%m-%d %H:%M:%S')}")